<?xml version="1.0" encoding="UTF-8"?>

<!--
   Licensed to the Apache Software Foundation (ASF) under one or more
   contributor license agreements.  See the NOTICE file distributed with
   this work for additional information regarding copyright ownership.
   The ASF licenses this file to You under the Apache License, Version 2.0
   (the "License"); you may not use this file except in compliance with
   the License.  You may obtain a copy of the License at

        http://www.apache.org/licenses/LICENSE-2.0

   Unless required by applicable law or agreed to in writing, software
   distributed under the License is distributed on an "AS IS" BASIS,
   WITHOUT WARRANTIES OR CONDITIONS OF ANY KIND, either express or implied.
   See the License for the specific language governing permissions and
   limitations under the License.
  -->

<project xmlns="http://maven.apache.org/POM/4.0.0" xmlns:xsi="http://www.w3.org/2001/XMLSchema-instance" xsi:schemaLocation="http://maven.apache.org/POM/4.0.0 http://maven.apache.org/maven-v4_0_0.xsd">

  <modelVersion>4.0.0</modelVersion>

  <name>Commons VFS Sandbox</name>
  <groupId>org.apache.commons</groupId>
  <artifactId>commons-vfs2-sandbox</artifactId>
<<<<<<< HEAD
  <version>2.0-wso2v11-SNAPSHOT</version>
=======
  <version>2.0-wso2v10-SNAPSHOT</version>
>>>>>>> 4468ff4b
  <description>VFS is a Virtual File System library - Sandbox.</description>

  <parent>
    <groupId>org.apache.commons</groupId>
    <artifactId>commons-vfs2-project</artifactId>
    <version>2.0-wso2v10-SNAPSHOT</version>
    <relativePath>../</relativePath>
  </parent>

  <dependencies>
    <dependency>
      <groupId>org.apache.commons</groupId>
      <artifactId>commons-vfs2</artifactId>
    </dependency>

    <dependency>
      <groupId>commons-logging</groupId>
      <artifactId>commons-logging</artifactId>
    </dependency>
    <dependency>
      <groupId>jcifs</groupId>
      <artifactId>jcifs</artifactId>
      <optional>true</optional>
    </dependency>
    <dependency>
      <groupId>commons-httpclient</groupId>
      <artifactId>commons-httpclient</artifactId>
      <optional>true</optional>
    </dependency>
    <dependency>
      <groupId>javax.mail</groupId>
      <artifactId>mail</artifactId>
      <optional>true</optional>
    </dependency>
    <dependency>
       <groupId>org.apache.commons</groupId>
       <artifactId>commons-vfs2</artifactId>
       <type>test-jar</type>
     </dependency>
    <dependency>
      <groupId>junit</groupId>
      <artifactId>junit</artifactId>
    </dependency>
  </dependencies>

  <properties>
    <commons.componentid>vfs-sandbox</commons.componentid>
    <vfs.parent.dir>${basedir}/..</vfs.parent.dir>
  </properties>

  <build>
    <resources>
      <resource>
        <directory>..</directory>
        <targetPath>META-INF</targetPath>
        <includes>
          <include>NOTICE.txt</include>
        </includes>
      </resource>
      <resource>
        <directory>src/main/resources</directory>
        <includes>
          <include>**</include>
        </includes>
      </resource>
      <resource>
        <directory>..</directory>
        <targetPath>META-INF</targetPath>
        <includes>
          <include>LICENSE.txt</include>
        </includes>
      </resource>
    </resources>
    <plugins>
      <plugin>
        <groupId>org.apache.maven.plugins</groupId>
        <artifactId>maven-jar-plugin</artifactId>
        <executions>
          <execution>
            <goals>
              <goal>test-jar</goal>
            </goals>
            <configuration>
                <skip>false</skip>
            </configuration>
          </execution>
        </executions>
      </plugin>
      <plugin>
        <!-- surfire do not honor suite(), see MSUREFIRE-131 why our tests wont work with maven 2 -->
        <groupId>org.apache.maven.plugins</groupId>
        <artifactId>maven-surefire-plugin</artifactId>
        <configuration>
          <systemProperties>
            <property>
              <name>test.basedir</name>
              <value>../core/target/test-classes/test-data</value>
            </property>
            <property>
              <name>test.basedir.res</name>
              <value>test-data</value>
            </property>
          </systemProperties>
        </configuration>
      </plugin>
    </plugins>
  </build>
  <profiles>
    <profile>
      <id>smb</id>
      <activation>
        <activeByDefault>false</activeByDefault>
      </activation>
      <build>
        <plugins>
          <plugin>
            <groupId>org.apache.maven.plugins</groupId>
            <artifactId>maven-surefire-plugin</artifactId>
            <configuration>
              <systemProperties>
                <property>
                  <name>test.basedir</name>
                  <value>../core/target/test-classes/test-data</value>
                </property>
                <property>
                  <name>test.basedir.res</name>
                  <value>test-data</value>
                </property>
                <property>
                  <name>test.http.uri</name>
                  <value>${test.smb.uri}</value>
                </property>
              </systemProperties>
            </configuration>
          </plugin>
        </plugins>
      </build>
    </profile>
  </profiles>
</project><|MERGE_RESOLUTION|>--- conflicted
+++ resolved
@@ -24,11 +24,7 @@
   <name>Commons VFS Sandbox</name>
   <groupId>org.apache.commons</groupId>
   <artifactId>commons-vfs2-sandbox</artifactId>
-<<<<<<< HEAD
   <version>2.0-wso2v11-SNAPSHOT</version>
-=======
-  <version>2.0-wso2v10-SNAPSHOT</version>
->>>>>>> 4468ff4b
   <description>VFS is a Virtual File System library - Sandbox.</description>
 
   <parent>
